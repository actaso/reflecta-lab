'use client';

import { useState, useEffect, useRef, useCallback } from 'react';
import Editor from '../components/Editor';
import Sidebar from '../components/Sidebar';
import HelpModal from '../components/HelpModal';
import EntryHeader from '../components/EntryHeader';
import AIChatSidebar from '../components/AIChatSidebar';
import CommandPalette from '../components/CommandPalette';
import { AIMode } from '../components/AIDropdown';
import { formatDate, getAllEntriesChronological } from '../utils/formatters';

type JournalEntry = {
  id: string;
  timestamp: Date;
  content: string;
};

export default function JournalApp() {
  const [selectedEntryId, setSelectedEntryId] = useState<string | null>(null);
  const [entries, setEntries] = useState<Record<string, JournalEntry[]>>({});
  const [isLoaded, setIsLoaded] = useState(false);
  const [showHelp, setShowHelp] = useState(false);
  const [chatSidebarOpen, setChatSidebarOpen] = useState(false);
  const [chatMode, setChatMode] = useState<AIMode | null>(null);
  const [showCommandPalette, setShowCommandPalette] = useState(false);
  
  const sidebarRef = useRef<HTMLDivElement>(null);
  const entryRefs = useRef<{ [key: string]: HTMLDivElement | null }>({});
  const isKeyboardNavigatingRef = useRef(false);

  // Load entries from localStorage on mount
  useEffect(() => {
    const savedEntries = localStorage.getItem('journal-entries');
    if (savedEntries) {
      try {
        const parsed = JSON.parse(savedEntries);
        // Convert timestamp strings back to Date objects
        const entriesWithDates: Record<string, JournalEntry[]> = {};
        Object.keys(parsed).forEach(dateKey => {
          entriesWithDates[dateKey] = parsed[dateKey].map((entry: {id: string; timestamp: string; content: string}) => ({
            ...entry,
            timestamp: new Date(entry.timestamp)
          }));
        });
        setEntries(entriesWithDates);
      } catch (error) {
        console.error('Failed to load entries from localStorage:', error);
      }
    }
    setIsLoaded(true);
  }, []);

  // Save entries to localStorage whenever entries change
  useEffect(() => {
    if (isLoaded) {
      localStorage.setItem('journal-entries', JSON.stringify(entries));
    }
  }, [entries, isLoaded]);




  const allEntriesChronological = getAllEntriesChronological(entries);

  // Get the current selected entry
  const getCurrentEntry = () => {
    if (!selectedEntryId) return null;
    
    for (const dateKey of Object.keys(entries)) {
      const dayEntries = entries[dateKey] || [];
      const entry = dayEntries.find(e => e.id === selectedEntryId);
      if (entry) return { entry, dateKey };
    }
    return null;
  };

  const handleEntryChange = (value: string) => {
    if (!selectedEntryId) return;
    
    setEntries(prev => {
      const newEntries = { ...prev };
      
      // Find and update the entry
      for (const dateKey of Object.keys(newEntries)) {
        const dayEntries = newEntries[dateKey] || [];
        const entryIndex = dayEntries.findIndex(e => e.id === selectedEntryId);
        if (entryIndex !== -1) {
          newEntries[dateKey] = [...dayEntries];
          newEntries[dateKey][entryIndex] = {
            ...dayEntries[entryIndex],
            content: value
          };
          break;
        }
      }
      
      return newEntries;
    });
  };

  const createNewEntry = useCallback(() => {
    const now = new Date();
    const todayKey = formatDate(now);
    const newEntry: JournalEntry = {
      id: Date.now().toString(),
      timestamp: now,
      content: ''
    };
    
    setEntries(prev => ({
      ...prev,
      [todayKey]: [newEntry, ...(prev[todayKey] || [])]
    }));
    
    setSelectedEntryId(newEntry.id);
    
    // Auto-scroll to the new entry after a brief delay
    setTimeout(() => {
      const entryElement = entryRefs.current[newEntry.id];
      const sidebar = sidebarRef.current;
      
      if (entryElement && sidebar) {
        // Calculate the position to center the new entry in the trigger zone
        const sidebarRect = sidebar.getBoundingClientRect();
        const triggerPoint = sidebarRect.height / 3;
        
        // Scroll to position the entry at the trigger point
        const targetScrollTop = entryElement.offsetTop - triggerPoint;
        sidebar.scrollTo({ top: targetScrollTop, behavior: 'smooth' });
      }
    }, 100);
  }, []);

  const deleteEntry = (entryId: string) => {
    setEntries(prev => {
      const newEntries = { ...prev };
      
      // Find and remove the entry
      for (const dateKey of Object.keys(newEntries)) {
        const dayEntries = newEntries[dateKey] || [];
        const entryIndex = dayEntries.findIndex(e => e.id === entryId);
        if (entryIndex !== -1) {
          newEntries[dateKey] = dayEntries.filter(e => e.id !== entryId);
          
          // If this was the selected entry, select another one
          if (selectedEntryId === entryId) {
            const allEntries = getAllEntriesChronological(newEntries);
            const remainingEntries = allEntries.filter(({ entry }) => entry.id !== entryId);
            setSelectedEntryId(remainingEntries.length > 0 ? remainingEntries[0].entry.id : null);
          }
          break;
        }
      }
      
      return newEntries;
    });
  };

  // Initialize with the first entry and set initial scroll position
  useEffect(() => {
    if (isLoaded && !selectedEntryId) {
      if (allEntriesChronological.length > 0) {
        setSelectedEntryId(allEntriesChronological[0].entry.id);
        
        // Set initial scroll position to show the first entry in the trigger zone
        // Use multiple animation frames to ensure everything is fully rendered
        setTimeout(() => {
          requestAnimationFrame(() => {
            requestAnimationFrame(() => {
              const sidebar = sidebarRef.current;
              const firstEntryElement = entryRefs.current[allEntriesChronological[0].entry.id];
              
              if (sidebar && firstEntryElement) {
                // Double-check that the element has been rendered
                if (firstEntryElement.offsetHeight > 0) {
                  const sidebarHeight = sidebar.clientHeight;
                  const triggerPoint = sidebarHeight / 3;
                  const targetScrollTop = Math.max(0, firstEntryElement.offsetTop - triggerPoint);
                  sidebar.scrollTo({ top: targetScrollTop, behavior: 'auto' });
                }
              }
            });
          });
        }, 150);
      }
    }
  }, [selectedEntryId, allEntriesChronological, isLoaded]);

  // Scroll-hijacking: Auto-select entry based on scroll position in sidebar
  useEffect(() => {
    const handleScroll = () => {
      // Skip scroll-hijacking during keyboard navigation
      if (!sidebarRef.current || isKeyboardNavigatingRef.current) return;

      const sidebar = sidebarRef.current;
      const sidebarRect = sidebar.getBoundingClientRect();
      const triggerPoint = sidebarRect.top + sidebarRect.height / 3;
      
      let closestEntryId = null;
      let closestDistance = Infinity;
      
      if (allEntriesChronological.length === 0) return;

      // Simple approach: find the entry closest to the trigger point
      for (const { entry } of allEntriesChronological) {
        const element = entryRefs.current[entry.id];
        
        if (element) {
          const elementRect = element.getBoundingClientRect();
          const elementCenter = elementRect.top + elementRect.height / 2;
          const distance = Math.abs(elementCenter - triggerPoint);
          
          // Keep track of the closest element
          if (distance < closestDistance) {
            closestDistance = distance;
            closestEntryId = entry.id;
          }
        }
      }

      // Update selected entry if we found one and it's different
      if (closestEntryId && selectedEntryId !== closestEntryId) {
        setSelectedEntryId(closestEntryId);
      }
    };

    const sidebar = sidebarRef.current;
    if (sidebar) {
      sidebar.addEventListener('scroll', handleScroll, { passive: true });
      
      return () => sidebar.removeEventListener('scroll', handleScroll);
    }
  }, [selectedEntryId, allEntriesChronological]);

  // Add keyboard shortcuts
  useEffect(() => {
    const handleKeyDown = (event: KeyboardEvent) => {
<<<<<<< HEAD
      // ESC to close help modal
      if (event.key === 'Escape' && showHelp) {
        event.preventDefault();
        setShowHelp(false);
=======
      if ((event.metaKey || event.ctrlKey) && event.key === 'k') {
        event.preventDefault();
        event.stopPropagation();
        setShowCommandPalette(true);
>>>>>>> 259a2053
        return;
      }

      // CMD+Enter to create new entry
      if ((event.metaKey || event.ctrlKey) && event.key === 'Enter') {
        event.preventDefault();
        event.stopPropagation();
        createNewEntry();
        return;
      }

      // CMD+Up/Down to navigate through entries
      if ((event.metaKey || event.ctrlKey) && (event.key === 'ArrowUp' || event.key === 'ArrowDown')) {
        event.preventDefault();
        event.stopPropagation();
        
        if (allEntriesChronological.length === 0) return;

        let currentIndex = selectedEntryId 
          ? allEntriesChronological.findIndex(({ entry }) => entry.id === selectedEntryId)
          : -1;

        if (event.key === 'ArrowUp') {
          // Move to previous entry (newer)
          currentIndex = currentIndex <= 0 ? allEntriesChronological.length - 1 : currentIndex - 1;
        } else {
          // Move to next entry (older)
          currentIndex = currentIndex >= allEntriesChronological.length - 1 ? 0 : currentIndex + 1;
        }

        const newSelectedEntry = allEntriesChronological[currentIndex];
        if (newSelectedEntry) {
          // Set flag to disable scroll-hijacking during navigation (immediate, synchronous)
          isKeyboardNavigatingRef.current = true;
          setSelectedEntryId(newSelectedEntry.entry.id);
          
          // Scroll to the selected entry
          setTimeout(() => {
            const entryElement = entryRefs.current[newSelectedEntry.entry.id];
            const sidebar = sidebarRef.current;
            
            if (entryElement && sidebar) {
              const sidebarRect = sidebar.getBoundingClientRect();
              const triggerPoint = sidebarRect.height / 3;
              const targetScrollTop = entryElement.offsetTop - triggerPoint;
              sidebar.scrollTo({ top: targetScrollTop, behavior: 'smooth' });
              
              // Re-enable scroll-hijacking after scroll animation completes
              setTimeout(() => {
                isKeyboardNavigatingRef.current = false;
              }, 500); // Allow time for smooth scroll to complete
            }
          }, 50);
        }
      }
    };

    document.addEventListener('keydown', handleKeyDown);
    return () => document.removeEventListener('keydown', handleKeyDown);
  }, [selectedEntryId, createNewEntry, allEntriesChronological, showHelp]);

  const currentEntry = getCurrentEntry();

  // Handle AI mode selection from dropdown
  const handleAIModeSelect = (mode: AIMode) => {
    setChatMode(mode);
    setChatSidebarOpen(true);
  };

  // Get context for AI chat (current entry content + some additional context)
  const getChatContext = () => {
    if (!currentEntry) return '';
    
    // Extract plain text from HTML content
    const tempDiv = document.createElement('div');
    tempDiv.innerHTML = currentEntry.entry.content;
    const textContent = tempDiv.textContent || tempDiv.innerText || '';
    
    // Format with timestamp for better context
    const timestamp = currentEntry.entry.timestamp.toLocaleDateString('en-US', {
      weekday: 'long',
      year: 'numeric',
      month: 'long',
      day: 'numeric',
      hour: '2-digit',
      minute: '2-digit'
    });
    
    return `Journal Entry from ${timestamp}:\n\n${textContent}`;
  };

  return (
    <div className="flex h-screen bg-neutral-50 dark:bg-neutral-900">
      {/* Container to center sidebar and content */}
      <div className="flex-1 flex justify-center">
        <div className={`flex max-w-7xl w-full ${chatSidebarOpen ? 'pr-0' : ''}`}>
          {/* Left Sidebar - Entry navigation */}
          <Sidebar
            entries={entries}
            selectedEntryId={selectedEntryId}
            sidebarRef={sidebarRef}
            entryRefs={entryRefs}
            onSelectEntry={(entryId) => {
              // Disable scroll-hijacking during manual selection
              isKeyboardNavigatingRef.current = true;
              setSelectedEntryId(entryId);
              
              // Scroll to the selected entry
              setTimeout(() => {
                const entryElement = entryRefs.current[entryId];
                const sidebar = sidebarRef.current;
                
                if (entryElement && sidebar) {
                  const sidebarRect = sidebar.getBoundingClientRect();
                  const triggerPoint = sidebarRect.height / 3;
                  const targetScrollTop = entryElement.offsetTop - triggerPoint;
                  sidebar.scrollTo({ top: targetScrollTop, behavior: 'smooth' });
                  
                  // Re-enable scroll-hijacking after scroll animation completes
                  setTimeout(() => {
                    isKeyboardNavigatingRef.current = false;
                  }, 500);
                }
              }, 50);
            }}
          />

          {/* Main Content Area */}
          <div className="flex-1 bg-neutral-50 dark:bg-neutral-900 flex flex-col overflow-hidden">
            {/* Content Container with max width */}
            <div className="flex-1 flex flex-col max-w-4xl mx-auto w-full overflow-hidden">
              {/* Header with entry info and buttons */}
              <EntryHeader
                currentEntry={currentEntry}
                onDeleteEntry={deleteEntry}
              />
              
              {/* Writing area */}
              <div className="flex-1 px-8 pb-8 overflow-auto min-h-0 scrollbar-hide">
                {currentEntry ? (
                  <Editor
                    content={currentEntry.entry.content}
                    onChange={handleEntryChange}
                    placeholder="Start writing, press ? for help..."
                    autoFocus={true}
                    onAIModeSelect={handleAIModeSelect}
                  />
                ) : (
                  <div className="flex items-center justify-center h-full text-neutral-400 dark:text-neutral-500">
                    <div className="text-center">
                      <div className="text-lg mb-2">Welcome to your journal</div>
                      <div className="text-sm">Press Cmd+Enter to create your first entry</div>
                    </div>
                  </div>
                )}
              </div>
            </div>
          </div>
          
          {/* Help Modal */}
          <HelpModal isOpen={showHelp} onClose={() => setShowHelp(false)} />
          
          {/* Command Palette */}
          <CommandPalette
            isOpen={showCommandPalette}
            onClose={() => setShowCommandPalette(false)}
            entries={entries}
            selectedEntryId={selectedEntryId}
            onSelectEntry={(entryId) => {
              // Disable scroll-hijacking during command palette selection
              isKeyboardNavigatingRef.current = true;
              setSelectedEntryId(entryId);
              
              // Scroll to the selected entry
              setTimeout(() => {
                const entryElement = entryRefs.current[entryId];
                const sidebar = sidebarRef.current;
                
                if (entryElement && sidebar) {
                  const sidebarRect = sidebar.getBoundingClientRect();
                  const triggerPoint = sidebarRect.height / 3;
                  const targetScrollTop = entryElement.offsetTop - triggerPoint;
                  sidebar.scrollTo({ top: targetScrollTop, behavior: 'smooth' });
                  
                  // Re-enable scroll-hijacking after scroll animation completes
                  setTimeout(() => {
                    isKeyboardNavigatingRef.current = false;
                  }, 500);
                }
              }, 50);
            }}
          />
          
          {/* AI Chat Sidebar */}
          <AIChatSidebar
            isOpen={chatSidebarOpen}
            mode={chatMode}
            context={getChatContext()}
            onClose={() => {
              setChatSidebarOpen(false);
              setChatMode(null);
            }}
          />
        </div>
      </div>
      
      {/* Floating Help Button - Bottom Right */}
      <button
        onClick={() => setShowHelp(!showHelp)}
        className="fixed bottom-6 right-6 w-12 h-12 rounded-full bg-neutral-200 dark:bg-neutral-700 text-neutral-600 dark:text-neutral-300 flex items-center justify-center hover:bg-neutral-300 dark:hover:bg-neutral-600 transition-colors shadow-lg hover:shadow-xl z-50"
        title="Show shortcuts"
        aria-label="Show shortcuts"
      >
        <span className="text-xl leading-none">?</span>
      </button>
    </div>
  );
}<|MERGE_RESOLUTION|>--- conflicted
+++ resolved
@@ -236,17 +236,18 @@
   // Add keyboard shortcuts
   useEffect(() => {
     const handleKeyDown = (event: KeyboardEvent) => {
-<<<<<<< HEAD
       // ESC to close help modal
       if (event.key === 'Escape' && showHelp) {
         event.preventDefault();
         setShowHelp(false);
-=======
+        return;
+      }
+
+      // CMD+K to open command palette
       if ((event.metaKey || event.ctrlKey) && event.key === 'k') {
         event.preventDefault();
         event.stopPropagation();
         setShowCommandPalette(true);
->>>>>>> 259a2053
         return;
       }
 
@@ -306,7 +307,7 @@
 
     document.addEventListener('keydown', handleKeyDown);
     return () => document.removeEventListener('keydown', handleKeyDown);
-  }, [selectedEntryId, createNewEntry, allEntriesChronological, showHelp]);
+  }, [selectedEntryId, createNewEntry, allEntriesChronological, showHelp, showCommandPalette]);
 
   const currentEntry = getCurrentEntry();
 
